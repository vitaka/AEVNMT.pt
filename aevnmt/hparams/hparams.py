import argparse
import json


class ListOfInts(list):

    def __init__(self, values):
        if isinstance(values, str):
            values = (int(v) for v in values.split())
        else:
            values = (int(v) for v in values)
        super(ListOfInts, self).__init__(values)


class ListOfFloats(list):

    def __init__(self, values):
        if isinstance(values, str):
            values = (float(v) for v in values.split())
        else:
            values = (float(v) for v in values)
        super(ListOfFloats, self).__init__(values)


class ListOfStrings(list):

    def __init__(self, values):
        if isinstance(values, str):
            values = (str(v) for v in values.split())
        else:
            values = (str(v) for v in values)
        super(ListOfStrings, self).__init__(values)


options = {
    # Format: "option_name": (type, default_val, required, description, group)
    # `group` is for ordering purposes when printing.

    # I/O and device information
    "hparams_file": (str, None, False, "A JSON file containing hyperparameter values.", 0),
    "training_prefix": (str, None, True, "The prefix to bilingual training data.", 0),
    "validation_prefix": (str, None, True, "The validation file prefix.", 0),
    "mono_src": (str, None, False, "The source monolingual training data.", 0),
    "mono_tgt": (str, None, False, "The target monolingual training data.", 0),
    "vocab_prefix": (str, None, False, "The vocabulary prefix, if share_vocab is True"
                                       " this should be the vocabulary filename.", 0),
    "share_vocab": (bool, False, False, "Whether to share the vocabulary between the"
                                       " source and target language", 0),
    "src": (str, None, True, "The source language", 0),
    "tgt": (str, None, True, "The target language", 0),
    "use_gpu": (bool, False, False, "Whether to use the GPU or not", 0),
    "use_memmap": (bool, False, False, "Whether or not to memory-map the data (use it for large corpora)", 0),
    "output_dir": (str, None, True, "Output directory.", 0),
    "subword_token": (str, None, False, "The subword token, e.g. \"@@\".", 0),
    "max_sentence_length": (int, -1, False, "The maximum sentence length during"
                                            " training.", 0),
    "max_vocab_size": (int, -1, False, "The maximum vocabulary size.", 0),
    "vocab_min_freq": (int, 0, False, "The minimum frequency of a word for it"
                                      " to be included in the vocabulary.", 0),
    "model_checkpoint": (str, None, False, "Checkpoint to restore the model from at"
                                           " the beginning of training.", 0),

    # General model hyperparameters.
    "model_type": (str, "cond_nmt", False, "The type of model to train:"
                                           " cond_nmt|aevnmt", 1),
    "prior": (str, "gaussian", False, "Choose the prior family (gaussian: default, beta, mog)", 1),
    "prior_params": (ListOfFloats, [], False, "Prior parameters: gaussian (loc: default 0.0, scale: default 1.0), "
        "beta (a: default 0.5, b: default 0.5), "
        "mog (num_components: default 10, radius: default 10, scale: default 0.5)", 2),
    "latent_size": (int, 32, False, "The size of the latent variables.", 1),
    "emb_size": (int, 32, False, "The source / target embedding size, this is also"
                                 " the model size in the transformer architecture.", 1),
    "emb_init_scale": (float, 0.01, False, "Scale of the Gaussian that is used to"
                                           " initialize the embeddings.", 1),
    "hidden_size": (int, 32, False, "The size of the hidden layers.", 1),
    "num_enc_layers": (int, 1, False, "The number of encoder layers.", 1),
    "num_dec_layers": (int, 1, False, "The number of decoder layers.", 1),
    "tied_embeddings": (bool, False, False, "Tie the embedding matrix with the output"
                                            " projection.", 1),
    "max_pooling_states":(bool, False, False, "Max-pool encoder states in the inference network instead of averaging them", 1),
    "feed_z":(bool, False, False, "Concatenate z to the previous word embeddings at each timestep", 1),
    "gate_z":(bool, False, False, "Modfify z with a gating mechanism", 1),

    "bow_loss":(bool, False, False, "Add SL bag-of-words term to the loss", 1),
    "bow_loss_tl":(bool, False, False, "Add TL bag-of-words term to the loss", 1),
    "MADE_loss":(bool, False, False, "Add SL MADE term to the loss", 1),
<<<<<<< HEAD
    "MADE_loss_tl":(bool, False, False, "Add TL MADE term to the loss", 1),
    "count_MADE_loss":(bool, False, False, "Add SL count MADE term to the loss", 1),
    "count_MADE_loss_tl":(bool, False, False, "Add TL count MADE term to the loss", 1),
    "shuffle_lm":(bool, False, False, "z is also used to produce source sentences with a shuffled LM instead of a reverse LM", 1),
    "shuffle_lm_tl":(bool, False, False, "z is also used to produce target sentences with a shuffled LM instead of a reverse LM", 1),
    "shuffle_lm_keep_bpe":(bool, False, False, "Shuffle whole words instead of BPE fragments.", 1),
    "mixture_likelihood":(bool, False, False, "Use a mixture of likelihoods", 1),
    "mixture_likelihood_dir_prior":(float, 0., False, "Specify a symmetric Dirichlet prior over mixture weights (use 0 for uniform and deterministic weights).", 1),
    
    "ibm1_loss":(bool, False, False, "Side loss based on IBM1-style likelihood p(y|x,z)", 1),
=======
    "shuffle_lm":(bool, False, False, "z is also used to produce sentences with a shuffled LM instead of a reverse LM", 1),
    "shuffle_lm_keep_bpe":(bool, False, False, "Shuffle whole words instead of BPE fragments.", 1),
>>>>>>> fbb19ec7

    "encoder_style": (str, "rnn", False, "The type of encoder architecture: rnn|transformer", 1),
    "decoder_style": (str, "luong", False, "Decoder style: luong|bahdanau", 1),

    # Transformer encoder / decoder hyperparameters.
    "transformer_heads": (int, 8, False, "The number of transformer heads in that architecture", 1),
    "transformer_hidden": (int, 2048, False, "The size of the hidden feedforward layer in the transformer", 1),

    # RNN encoder / decoder hyperparameters.
    "bidirectional": (bool, False, False, "Use a bidirectional encoder.", 1),
    "cell_type": (str, "lstm", False, "The RNN cell type. rnn|gru|lstm", 1),
    "attention": (str, "luong", False, "Attention type: luong|scaled_luong|bahdanau", 1),

    # Inference model hyperparameters
    "posterior": (str, "gaussian", False, "Choose the family of the posterior approximation (gaussian, kumaraswamy)", 2),
    "inf_encoder_style": (str, "rnn", False, "The type of architecture: rnn|nli", 2),
    "inf_conditioning": (str, "x", False, "Conditioning context for q(z): x|xy", 2),


    # Decoding hyperparameters.
    "max_decoding_length": (int, 50, False, "Maximum decoding length", 3),
    "beam_width": (int, 1, False, "Beam search beam width, if 1 this becomes simple"
                                  " greedy decoding", 3),
    "length_penalty_factor": (float, 1.0, False, "Length penalty factor (alpha) for"
                                                 " beam search decoding.", 3),
    "sample_decoding": (bool, False, False, "When decoding, sample instead of searching for the translation with maximum probability.", 3),
    "re_generate_sl": (bool, False, False, "When decoding, use SL LM instead of translation model.", 3),
    "sample_prior_decoding": (int, 0, False, "When translating/generating SL with AEVNMT, sample this number of sentences from the prior and ignore the posterior.", 3),

    # Optimization hyperparameters
    "gen_optimizer": (str, "adam", False, "Optimizer for generative parameters (options: adam, amsgrad, adadelta, sgd)", 4),
    "gen_lr": (float, 1e-3, False, "The learning rate for gen_optimizer.", 4),
    "gen_l2_weight": (float, 0., False, "Strength of L2 regulariser for generative parameters", 4),

    "inf_z_optimizer": (str, "adam", False, "Optimizer for inference parameters wrt z (options: adam, amsgrad, adadelta, sgd)", 4),
    "inf_z_lr": (float, 1e-3, False, "The learning rate for inf_z_optimizer.", 4),
    "inf_z_l2_weight": (float, 0., False, "Strength of L2 regulariser for inference parameters wrt z", 4),

    "num_epochs": (int, 1, False, "The number of epochs to train the model for.", 4),
    "batch_size": (int, 64, False, "The batch size.", 4),
    "print_every": (int, 100, False, "Print training statistics every x steps.", 4),
    "max_gradient_norm": (float, 5.0, False, "The maximum gradient norm to clip the"
                                             " gradients to, to disable"
                                             " set <= 0.", 4),
    "lr_scheduler": (str, "reduce_on_plateau", False, "The learning rate scheduler used: reduce_on_plateau |"
                                                      " noam (transformers)", 4),
    "lr_reduce_factor": (float, 0.5, False, "The factor to reduce the learning rate"
                                            " with if no validation improvement is"
                                            "  found (all lr schedulers).", 4),
    "lr_reduce_patience": (int, 2, False, "The number of evaluations to wait for"
                                           " improvement of validation scores"
                                           " before reducing the learning rate"
                                           " (reduce_on_plateau scheduler).", 4),
    "lr_reduce_cooldown": (int, 2, False, "The number of evaluations to wait with"
                                          " checking for improvements after a"
                                          " learning rate reduction"
                                          " (reduce_on_plateau scheduler).", 4),
    "min_lr": (float, 1e-5, False, "The minimum learning rate the learning rate"
                                   " scheduler can reduce to (reduce_on_plateau scheduler).", 4),
    "lr_warmup": (int, 4000, False, "Learning rate warmup (noam_scheduler)", 4),
    "patience": (int, 5, False, "The number of evaluations to continue training for"
                                " when an improvement has been found.", 4),
    "dropout": (float, 0., False, "The amount of dropout.", 4),
    "word_dropout": (float, 0., False, "Fraction of input words to drop.", 4),
    "KL_free_nats": (float, 0., False, "KL = min(KL_free_nats, KL)", 4),
    "KL_annealing_steps": (int, 0, False, "Amount of KL annealing steps (0...1)", 4),
    "evaluate_every": (int, -1, False, "The number of batches after which to run"
                                       " evaluation. If <= 0, evaluation will happen"
                                       " after every epoch.", 4),
    "criterion": (str, "bleu", False, "Criterion for convergence checks ('bleu' or 'likelihood')", 4),

    # Translation hyperparameters.
    "translation_input_file": (str, None, False, "The translation input file,"
                                               " ignored for training.", 5),
    "translation_output_file": (str, None, False, "The translation output file,"
                                                " ignored for training.", 5),
    "z_input_file": (str, None, False, "The z input file, inference network is not used is this is set.", 5),
    "z_output_file": (str, None, False, "The z output file,"
                                                " ignored for training.", 5),
    "translation_ref_file": (str, None, False, "The translation references file", 5),
    "verbose": (bool, False, False, "Print logging information", 5),
    "show_raw_output": (bool, False, False, "Prints raw output (tokenized, truecased, BPE-segmented, max-len splitting) to stderr", 5),
    "interactive_translation": (int, 0, False, "If n more than 0, reads n sentences from stdin and translates them to stdout", 5),
    "split_sentences": (bool, False, False, "Pass the whole input through a sentence splitter (mosestokenizer.MosesSentenceSplitter)", 5),
    "tokenize": (bool, False, False, "Tokenize input (with sacremoses.MosesTokenizer)", 5),
    "detokenize": (bool, False, False, "Detokenize output (with sacremoses.MosesDetokenizer)", 5),
    "lowercase": (bool, False, False, "Lowercase the input", 5),
    "recase": (bool, False, False, "Recase the output (with sacremoses.Detruecaser)", 5),
    "truecaser_prefix": (str, None, False, "Truecase and de-truecases using a trained model (with sacremoses.MosesTruecaser) -- slow to load", 5),
    "bpe_codes_prefix": (str, None, False, "Enable BPE-segmentation by providing a prefix to BPE codes (AEVNMT.pt will add .src and .tgt)", 5),
    "bpe_merge": (bool, True, False, "Merge subwords via regex", 5),
    "postprocess_ref": (bool, False, False, "Applies post-processing steps to reference (if provided)", 5),

    "draw_translations": (int, 0, False, "Greedy decode a number of posterior samples", 5),
    "inspect_backtranslation": (bool, False, False, "Print ancestral/greedy samples for monolingual batches", 5),

    "curriculum": (str, "xy", False, "x (source monolingual), y (target monolingual), xy|yx (bilingual), bwd|fwd (synthetic bilingual)", 6),
    "warmup": (int, 1, False, "Focus on supervised objectives for a number of epochs", 6),
}

class Hyperparameters:

    """
        Loads hyperparameters from the command line arguments and optionally
        from a JSON file. Command line arguments overwrite those from the JSON file.
    """
    def __init__(self, check_required=True):
        self._hparams = {}
        self._defaulted_values = []
        cmd_line_hparams = self._load_from_command_line()

        # If given, load hparams from a json file.
        json_file = cmd_line_hparams["hparams_file"] if "hparams_file" in cmd_line_hparams \
                else None
        if json_file is not None:
            json_hparams = self._load_from_json(json_file)
            self._hparams.update(json_hparams)

        # Always override json hparams with command line hparams.
        self._hparams.update(cmd_line_hparams)

        # Set default values, check for required, set hparams as attributes.
        self._create_hparams(check_required)

    def update_from_file(self, json_file, override=False):
        json_hparams = self._load_from_json(json_file)
        if not override:
            for key, val in list(json_hparams.items()):
                if key not in self._defaulted_values:
                    del json_hparams[key]
                else:
                    self._defaulted_values.remove(key)
        self._hparams.update(json_hparams)
        self._create_hparams(False)

    def update_from_kwargs(self, **kwargs):
        self._hparams.update(kwargs)
        self._create_hparams(False)

    def _load_from_command_line(self):
        parser = argparse.ArgumentParser()
        for option in options.keys():
            option_type, _, _, description, _ = options[option]
            option_type = str if option_type == bool else option_type
            parser.add_argument(f"--{option}", type=option_type,
                                help=description)
        args = parser.parse_known_args()[0]
        cmd_line_hparams = vars(args)
        for key, val in list(cmd_line_hparams.items()):
            if val is None:
                del cmd_line_hparams[key]
        return cmd_line_hparams

    def _load_from_json(self, filename):
        with open(filename) as f:
            json_hparams = json.load(f)
        return json_hparams

    def _create_hparams(self, check_required):
        for option in options.keys():
            option_type, default_value, required, _, _ = options[option]
            if option not in self._hparams:
                self._hparams[option] = default_value
                self._defaulted_values.append(option)
            elif option_type == bool and isinstance(self._hparams[option], str):

                # Convert boolean inputs from string to bool. Only necessary if the
                # default value is not used.
                self._hparams[option] = str_to_bool(self._hparams[option])

            if self._hparams[option] is None:

                # Raise an error if required.
                if check_required and required:
                    raise Exception(f"Error: missing required value `{option}`.")

            setattr(self, option, self._hparams[option])

    def print_values(self):
        sorted_names = sorted(options.keys(), key=lambda name: (options[name][-1], name))
        cur_group = 0
        for name in sorted_names:
            if options[name][-1] > cur_group:
                print()
                cur_group = options[name][-1]

            val = self._hparams[name]
            defaulted = "(default)" if name in self._defaulted_values else ""
            print(f"{name} = {val} {defaulted}")

    def save(self, filename):
        with open(filename, "w") as f:
            json.dump(self._hparams, f, sort_keys=True, indent=4)

def str_to_bool(string):
    return string.lower() == "true"<|MERGE_RESOLUTION|>--- conflicted
+++ resolved
@@ -84,7 +84,6 @@
     "bow_loss":(bool, False, False, "Add SL bag-of-words term to the loss", 1),
     "bow_loss_tl":(bool, False, False, "Add TL bag-of-words term to the loss", 1),
     "MADE_loss":(bool, False, False, "Add SL MADE term to the loss", 1),
-<<<<<<< HEAD
     "MADE_loss_tl":(bool, False, False, "Add TL MADE term to the loss", 1),
     "count_MADE_loss":(bool, False, False, "Add SL count MADE term to the loss", 1),
     "count_MADE_loss_tl":(bool, False, False, "Add TL count MADE term to the loss", 1),
@@ -93,12 +92,8 @@
     "shuffle_lm_keep_bpe":(bool, False, False, "Shuffle whole words instead of BPE fragments.", 1),
     "mixture_likelihood":(bool, False, False, "Use a mixture of likelihoods", 1),
     "mixture_likelihood_dir_prior":(float, 0., False, "Specify a symmetric Dirichlet prior over mixture weights (use 0 for uniform and deterministic weights).", 1),
-    
+
     "ibm1_loss":(bool, False, False, "Side loss based on IBM1-style likelihood p(y|x,z)", 1),
-=======
-    "shuffle_lm":(bool, False, False, "z is also used to produce sentences with a shuffled LM instead of a reverse LM", 1),
-    "shuffle_lm_keep_bpe":(bool, False, False, "Shuffle whole words instead of BPE fragments.", 1),
->>>>>>> fbb19ec7
 
     "encoder_style": (str, "rnn", False, "The type of encoder architecture: rnn|transformer", 1),
     "decoder_style": (str, "luong", False, "Decoder style: luong|bahdanau", 1),
