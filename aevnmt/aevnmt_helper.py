--- conflicted
+++ resolved
@@ -49,16 +49,13 @@
                    pad_idx=vocab_tgt[PAD_TOKEN],
                    dropout=hparams.dropout,
                    tied_embeddings=hparams.tied_embeddings,
-<<<<<<< HEAD
-                   bow=hparams.bow_loss,
-                   bow_tl=hparams.bow_loss_tl)
-=======
                    prior_family=hparams.prior,
                    prior_params=hparams.prior_params,
                    posterior_family=hparams.posterior,
                    inf_encoder_style=hparams.inf_encoder_style,
-                   inf_conditioning=hparams.inf_conditioning)
->>>>>>> 7ef87008
+                   inf_conditioning=hparams.inf_conditioning,
+                   bow=hparams.bow_loss,
+                   bow_tl=hparams.bow_loss_tl)
     return model
 
 def train_step(model, x_in, x_out, seq_mask_x, seq_len_x, noisy_x_in, y_in, y_out, seq_mask_y, seq_len_y, noisy_y_in,
@@ -81,12 +78,9 @@
     loss = model.loss(tm_logits, lm_logits, y_out, x_out, qz,
                       free_nats=hparams.KL_free_nats,
                       KL_weight=KL_weight,
-<<<<<<< HEAD
                       reduction="mean",
                       bow_logits=bow_logits,
                       bow_logits_tl=bow_logits_tl)
-=======
-                      reduction="mean")
 
     if summary_writer:
         summary_writer.add_histogram("posterior/z", z, step)
@@ -100,7 +94,6 @@
         for param_name, param_value in get_named_params(pz):
             summary_writer.add_histogram("prior/%s" % param_name, param_value, step)
 
->>>>>>> 7ef87008
     return loss
 
 def validate(model, val_data, vocab_src, vocab_tgt, device, hparams, step, title='xy', summary_writer=None):
@@ -149,15 +142,9 @@
         with torch.no_grad():
             val_sentence_x, val_sentence_y = val_data[0]
             x_in, _, seq_mask_x, seq_len_x = create_batch([val_sentence_x], vocab_src, device)
-<<<<<<< HEAD
-            y_in, y_out, _, _ = create_batch([val_sentence_y], vocab_tgt, device)
-            z = model.approximate_posterior(x_in, seq_mask_x, seq_len_x).sample()
-            _, _, att_weights,_,_ = model(x_in, seq_mask_x, seq_len_x, y_in, z)
-=======
             y_in, y_out, seq_mask_y, seq_len_y = create_batch([val_sentence_y], vocab_tgt, device)
             z = model.approximate_posterior(x_in, seq_mask_x, seq_len_x, y_in, seq_mask_y, seq_len_y).sample()
-            _, _, att_weights = model(x_in, seq_mask_x, seq_len_x, y_in, z)
->>>>>>> 7ef87008
+            _, _, att_weights,_,_ = model(x_in, seq_mask_x, seq_len_x, y_in, z)
             att_weights = att_weights.squeeze().cpu().numpy()
         src_labels = batch_to_sentences(x_in, vocab_src, no_filter=True)[0].split()
         tgt_labels = batch_to_sentences(y_out, vocab_tgt, no_filter=True)[0].split()
