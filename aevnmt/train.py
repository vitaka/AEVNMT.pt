--- conflicted
+++ resolved
@@ -107,7 +107,6 @@
                 sentences_y, vocab_tgt, device,
                 word_dropout=hparams.word_dropout)
 
-<<<<<<< HEAD
             if 'shuffled' in model.aux_lms:
                 x_shuf_in, x_shuf_out, seq_mask_x_shuf, seq_len_x_shuf, noisy_x_shuf_in=create_noisy_batch(
                     sentences_x, vocab_src, device,
@@ -129,25 +128,6 @@
                     y_shuf_in, y_shuf_out, seq_mask_y_shuf, seq_len_y_shuf, noisy_y_shuf_in  , hparams,
                     step, summary_writer=summary_writer)
             loss = return_dict["loss"]
-=======
-            if hparams.shuffle_lm:
-                x_shuf_in, x_shuf_out, seq_mask_x_shuf, seq_len_x_shuf, noisy_x_shuf_in = create_noisy_batch(
-                    sentences_x, vocab_src, device,
-                    word_dropout=hparams.word_dropout, shuffle_toks=True,full_words_shuf=hparams.shuffle_lm_keep_bpe)
-                y_shuf_in, y_shuf_out, seq_mask_y_shuf, seq_len_y_shuf, noisy_y_shuf_in = create_noisy_batch(
-                    sentences_y, vocab_tgt, device,
-                    word_dropout=hparams.word_dropout, shuffle_toks=True,full_words_shuf=hparams.shuffle_lm_keep_bpe)
-            else:
-                x_shuf_in= x_shuf_out= seq_mask_x_shuf= seq_len_x_shuf= noisy_x_shuf_in =None
-                y_shuf_in= y_shuf_out= seq_mask_y_shuf= seq_len_y_shuf= noisy_y_shuf_in=None
-
-            loss = train_step(
-                    model, x_in, x_out, seq_mask_x, seq_len_x, noisy_x_in,
-                    y_in, y_out, seq_mask_y, seq_len_y, noisy_y_in,
-                    x_shuf_in, x_shuf_out, seq_mask_x_shuf, seq_len_x_shuf, noisy_x_shuf_in,
-                    hparams,
-                    step, summary_writer=summary_writer)["loss"]
->>>>>>> fbb19ec7
 
             # Backpropagate and update gradients.
             loss.backward()
